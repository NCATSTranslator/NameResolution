--- conflicted
+++ resolved
@@ -129,7 +129,6 @@
     assert syns[1]["types"][0] == "biolink:Disease"
 
 
-<<<<<<< HEAD
 def test_bulk_lookup():
     client = TestClient(app)
     params = {
@@ -166,7 +165,8 @@
     # as the top result.
     assert results['Parkinson'][0]['curie'] == 'MONDO:0000828'
     assert results['Parkinson'][0]['label'] == "juvenile-onset Parkinson disease"
-=======
+
+
 def test_synonyms():
     """
     Test the /synonyms endpoints -- these are used to look up all the information we know about a preferred CURIE.
@@ -198,5 +198,4 @@
 
     mondo_0000828_results = results['MONDO:0000828']
     assert mondo_0000828_results['curie'] == 'MONDO:0000828'
-    assert mondo_0000828_results['preferred_name'] == 'juvenile-onset Parkinson disease'
->>>>>>> 288ca5ba
+    assert mondo_0000828_results['preferred_name'] == 'juvenile-onset Parkinson disease'